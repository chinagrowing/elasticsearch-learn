/*
 * Licensed to Elasticsearch under one or more contributor
 * license agreements. See the NOTICE file distributed with
 * this work for additional information regarding copyright
 * ownership. Elasticsearch licenses this file to you under
 * the Apache License, Version 2.0 (the "License"); you may
 * not use this file except in compliance with the License.
 * You may obtain a copy of the License at
 *
 *    http://www.apache.org/licenses/LICENSE-2.0
 *
 * Unless required by applicable law or agreed to in writing,
 * software distributed under the License is distributed on an
 * "AS IS" BASIS, WITHOUT WARRANTIES OR CONDITIONS OF ANY
 * KIND, either express or implied.  See the License for the
 * specific language governing permissions and limitations
 * under the License.
 */

package org.elasticsearch.gateway;

import com.carrotsearch.randomizedtesting.generators.RandomPicks;
import org.elasticsearch.Version;
import org.elasticsearch.cluster.ClusterInfo;
import org.elasticsearch.cluster.ClusterState;
import org.elasticsearch.cluster.metadata.IndexMetaData;
import org.elasticsearch.cluster.metadata.MetaData;
import org.elasticsearch.cluster.node.DiscoveryNode;
import org.elasticsearch.cluster.node.DiscoveryNodes;
import org.elasticsearch.cluster.routing.IndexRoutingTable;
import org.elasticsearch.cluster.routing.IndexShardRoutingTable;
import org.elasticsearch.cluster.routing.RoutingNode;
import org.elasticsearch.cluster.routing.RoutingNodes;
import org.elasticsearch.cluster.routing.RoutingTable;
import org.elasticsearch.cluster.routing.ShardRouting;
import org.elasticsearch.cluster.routing.ShardRoutingState;
import org.elasticsearch.cluster.routing.TestShardRouting;
import org.elasticsearch.cluster.routing.UnassignedInfo;
import org.elasticsearch.cluster.routing.allocation.AllocationService;
import org.elasticsearch.cluster.routing.allocation.RoutingAllocation;
import org.elasticsearch.cluster.routing.allocation.decider.AllocationDecider;
import org.elasticsearch.cluster.routing.allocation.decider.AllocationDeciders;
import org.elasticsearch.cluster.routing.allocation.decider.Decision;
import org.elasticsearch.common.settings.Settings;
import org.elasticsearch.common.unit.TimeValue;
import org.elasticsearch.common.util.set.Sets;
import org.elasticsearch.index.engine.Engine;
import org.elasticsearch.index.shard.ShardId;
import org.elasticsearch.index.store.Store;
import org.elasticsearch.index.store.StoreFileMetaData;
import org.elasticsearch.indices.store.TransportNodesListShardStoreMetaData;
import org.elasticsearch.test.ESAllocationTestCase;
import org.junit.Before;

import java.util.Collections;
import java.util.EnumSet;
import java.util.HashMap;
import java.util.Map;
import java.util.concurrent.atomic.AtomicBoolean;

import static java.util.Collections.unmodifiableMap;
import static org.hamcrest.Matchers.equalTo;

/**
 */
public class ReplicaShardAllocatorTests extends ESAllocationTestCase {
    private final ShardId shardId = new ShardId("test", "_na_", 0);
    private final DiscoveryNode node1 = newNode("node1");
    private final DiscoveryNode node2 = newNode("node2");
    private final DiscoveryNode node3 = newNode("node3");

    private TestAllocator testAllocator;

    @Before
    public void buildTestAllocator() {
        this.testAllocator = new TestAllocator();
    }

    /**
     * Verifies that when we are still fetching data in an async manner, the replica shard moves to ignore unassigned.
     */
    public void testNoAsyncFetchData() {
        RoutingAllocation allocation = onePrimaryOnNode1And1Replica(yesAllocationDeciders());
        testAllocator.clean();
        testAllocator.allocateUnassigned(allocation);
        assertThat(allocation.routingNodes().unassigned().ignored().size(), equalTo(1));
        assertThat(allocation.routingNodes().unassigned().ignored().get(0).shardId(), equalTo(shardId));
    }

    /**
     * Verifies that on index creation, we don't go and fetch data, but keep the replica shard unassigned to let
     * the shard allocator to allocate it. There isn't a copy around to find anyhow.
     */
    public void testNoAsyncFetchOnIndexCreation() {
        RoutingAllocation allocation = onePrimaryOnNode1And1Replica(yesAllocationDeciders(), Settings.EMPTY, UnassignedInfo.Reason.INDEX_CREATED);
        testAllocator.clean();
        testAllocator.allocateUnassigned(allocation);
        assertThat(testAllocator.getFetchDataCalledAndClean(), equalTo(false));
        assertThat(allocation.routingNodes().shardsWithState(ShardRoutingState.UNASSIGNED).size(), equalTo(1));
        assertThat(allocation.routingNodes().shardsWithState(ShardRoutingState.UNASSIGNED).get(0).shardId(), equalTo(shardId));
    }

    /**
     * Verifies that for anything but index creation, fetch data ends up being called, since we need to go and try
     * and find a better copy for the shard.
     */
    public void testAsyncFetchOnAnythingButIndexCreation() {
        UnassignedInfo.Reason reason = RandomPicks.randomFrom(getRandom(), EnumSet.complementOf(EnumSet.of(UnassignedInfo.Reason.INDEX_CREATED)));
        RoutingAllocation allocation = onePrimaryOnNode1And1Replica(yesAllocationDeciders(), Settings.EMPTY, reason);
        testAllocator.clean();
        testAllocator.allocateUnassigned(allocation);
        assertThat("failed with reason " + reason, testAllocator.getFetchDataCalledAndClean(), equalTo(true));
    }

    /**
     * Verifies that when there is a full match (syncId and files) we allocate it to matching node.
     */
    public void testSimpleFullMatchAllocation() {
        RoutingAllocation allocation = onePrimaryOnNode1And1Replica(yesAllocationDeciders());
        DiscoveryNode nodeToMatch = randomBoolean() ? node2 : node3;
        testAllocator.addData(node1, true, "MATCH", new StoreFileMetaData("file1", 10, "MATCH_CHECKSUM"))
                .addData(nodeToMatch, false, "MATCH", new StoreFileMetaData("file1", 10, "MATCH_CHECKSUM"));
        testAllocator.allocateUnassigned(allocation);
        assertThat(allocation.routingNodes().shardsWithState(ShardRoutingState.INITIALIZING).size(), equalTo(1));
        assertThat(allocation.routingNodes().shardsWithState(ShardRoutingState.INITIALIZING).get(0).currentNodeId(), equalTo(nodeToMatch.id()));
    }

    /**
     * Verifies that when there is a sync id match but no files match, we allocate it to matching node.
     */
    public void testSyncIdMatch() {
        RoutingAllocation allocation = onePrimaryOnNode1And1Replica(yesAllocationDeciders());
        DiscoveryNode nodeToMatch = randomBoolean() ? node2 : node3;
        testAllocator.addData(node1, true, "MATCH", new StoreFileMetaData("file1", 10, "MATCH_CHECKSUM"))
                .addData(nodeToMatch, false, "MATCH", new StoreFileMetaData("file1", 10, "NO_MATCH_CHECKSUM"));
        testAllocator.allocateUnassigned(allocation);
        assertThat(allocation.routingNodes().shardsWithState(ShardRoutingState.INITIALIZING).size(), equalTo(1));
        assertThat(allocation.routingNodes().shardsWithState(ShardRoutingState.INITIALIZING).get(0).currentNodeId(), equalTo(nodeToMatch.id()));
    }

    /**
     * Verifies that when there is no sync id match but files match, we allocate it to matching node.
     */
    public void testFileChecksumMatch() {
        RoutingAllocation allocation = onePrimaryOnNode1And1Replica(yesAllocationDeciders());
        DiscoveryNode nodeToMatch = randomBoolean() ? node2 : node3;
        testAllocator.addData(node1, true, "MATCH", new StoreFileMetaData("file1", 10, "MATCH_CHECKSUM"))
                .addData(nodeToMatch, false, "NO_MATCH", new StoreFileMetaData("file1", 10, "MATCH_CHECKSUM"));
        testAllocator.allocateUnassigned(allocation);
        assertThat(allocation.routingNodes().shardsWithState(ShardRoutingState.INITIALIZING).size(), equalTo(1));
        assertThat(allocation.routingNodes().shardsWithState(ShardRoutingState.INITIALIZING).get(0).currentNodeId(), equalTo(nodeToMatch.id()));
    }

    /**
     * When we can't find primary data, but still find replica data, we go ahead and keep it unassigned
     * to be allocated. This is today behavior, which relies on a primary corruption identified with
     * adding a replica and having that replica actually recover and cause the corruption to be identified
     * See CorruptFileTest#
     */
    public void testNoPrimaryData() {
        RoutingAllocation allocation = onePrimaryOnNode1And1Replica(yesAllocationDeciders());
        testAllocator.addData(node2, true, "MATCH", new StoreFileMetaData("file1", 10, "MATCH_CHECKSUM"));
        testAllocator.allocateUnassigned(allocation);
        assertThat(allocation.routingNodes().shardsWithState(ShardRoutingState.UNASSIGNED).size(), equalTo(1));
        assertThat(allocation.routingNodes().shardsWithState(ShardRoutingState.UNASSIGNED).get(0).shardId(), equalTo(shardId));
    }

    /**
     * Verifies that when there is primary data, but no data at all on other nodes, the shard keeps
     * unassigned to be allocated later on.
     */
    public void testNoDataForReplicaOnAnyNode() {
        RoutingAllocation allocation = onePrimaryOnNode1And1Replica(yesAllocationDeciders());
        testAllocator.addData(node1, true, "MATCH", new StoreFileMetaData("file1", 10, "MATCH_CHECKSUM"));
        testAllocator.allocateUnassigned(allocation);
        assertThat(allocation.routingNodes().shardsWithState(ShardRoutingState.UNASSIGNED).size(), equalTo(1));
        assertThat(allocation.routingNodes().shardsWithState(ShardRoutingState.UNASSIGNED).get(0).shardId(), equalTo(shardId));
    }

    /**
     * Verifies that when there is primary data, but no matching data at all on other nodes, the shard keeps
     * unassigned to be allocated later on.
     */
    public void testNoMatchingFilesForReplicaOnAnyNode() {
        RoutingAllocation allocation = onePrimaryOnNode1And1Replica(yesAllocationDeciders());
        testAllocator.addData(node1, true, "MATCH", new StoreFileMetaData("file1", 10, "MATCH_CHECKSUM"))
                .addData(node2, false, "NO_MATCH", new StoreFileMetaData("file1", 10, "NO_MATCH_CHECKSUM"));
        testAllocator.allocateUnassigned(allocation);
        assertThat(allocation.routingNodes().shardsWithState(ShardRoutingState.UNASSIGNED).size(), equalTo(1));
        assertThat(allocation.routingNodes().shardsWithState(ShardRoutingState.UNASSIGNED).get(0).shardId(), equalTo(shardId));
    }

    /**
     * When there is no decision or throttle decision across all nodes for the shard, make sure the shard
     * moves to the ignore unassigned list.
     */
    public void testNoOrThrottleDecidersRemainsInUnassigned() {
        RoutingAllocation allocation = onePrimaryOnNode1And1Replica(randomBoolean() ? noAllocationDeciders() : throttleAllocationDeciders());
        testAllocator.addData(node1, true, "MATCH", new StoreFileMetaData("file1", 10, "MATCH_CHECKSUM"))
                .addData(node2, false, "MATCH", new StoreFileMetaData("file1", 10, "MATCH_CHECKSUM"));
        testAllocator.allocateUnassigned(allocation);
        assertThat(allocation.routingNodes().unassigned().ignored().size(), equalTo(1));
        assertThat(allocation.routingNodes().unassigned().ignored().get(0).shardId(), equalTo(shardId));
    }

    /**
     * Tests when the node to allocate to due to matching is being throttled, we move the shard to ignored
     * to wait till throttling on it is done.
     */
    public void testThrottleWhenAllocatingToMatchingNode() {
        RoutingAllocation allocation = onePrimaryOnNode1And1Replica(new AllocationDeciders(Settings.EMPTY,
                new AllocationDecider[]{new TestAllocateDecision(Decision.YES), new AllocationDecider(Settings.EMPTY) {
                    @Override
                    public Decision canAllocate(ShardRouting shardRouting, RoutingNode node, RoutingAllocation allocation) {
                        if (node.node().equals(node2)) {
                            return Decision.THROTTLE;
                        }
                        return Decision.YES;
                    }
                }}));
        testAllocator.addData(node1, true, "MATCH", new StoreFileMetaData("file1", 10, "MATCH_CHECKSUM"))
                .addData(node2, false, "MATCH", new StoreFileMetaData("file1", 10, "MATCH_CHECKSUM"));
        testAllocator.allocateUnassigned(allocation);
        assertThat(allocation.routingNodes().unassigned().ignored().size(), equalTo(1));
        assertThat(allocation.routingNodes().unassigned().ignored().get(0).shardId(), equalTo(shardId));
    }

    public void testDelayedAllocation() {
        RoutingAllocation allocation = onePrimaryOnNode1And1Replica(yesAllocationDeciders(),
                Settings.builder().put(UnassignedInfo.INDEX_DELAYED_NODE_LEFT_TIMEOUT_SETTING.getKey(), TimeValue.timeValueHours(1)).build(), UnassignedInfo.Reason.NODE_LEFT);
        testAllocator.addData(node1, true, "MATCH", new StoreFileMetaData("file1", 10, "MATCH_CHECKSUM"));
        if (randomBoolean()) {
            // we sometime return empty list of files, make sure we test this as well
            testAllocator.addData(node2, false, null);
        }
        AllocationService.updateLeftDelayOfUnassignedShards(allocation, Settings.EMPTY);
        boolean changed = testAllocator.allocateUnassigned(allocation);
        assertThat(changed, equalTo(true));
        assertThat(allocation.routingNodes().unassigned().ignored().size(), equalTo(1));
        assertThat(allocation.routingNodes().unassigned().ignored().get(0).shardId(), equalTo(shardId));

        allocation = onePrimaryOnNode1And1Replica(yesAllocationDeciders(),
                Settings.builder().put(UnassignedInfo.INDEX_DELAYED_NODE_LEFT_TIMEOUT_SETTING.getKey(), TimeValue.timeValueHours(1)).build(), UnassignedInfo.Reason.NODE_LEFT);
        testAllocator.addData(node2, false, "MATCH", new StoreFileMetaData("file1", 10, "MATCH_CHECKSUM"));
        AllocationService.updateLeftDelayOfUnassignedShards(allocation, Settings.EMPTY);
        changed = testAllocator.allocateUnassigned(allocation);
        assertThat(changed, equalTo(true));
        assertThat(allocation.routingNodes().shardsWithState(ShardRoutingState.INITIALIZING).size(), equalTo(1));
        assertThat(allocation.routingNodes().shardsWithState(ShardRoutingState.INITIALIZING).get(0).currentNodeId(), equalTo(node2.id()));
    }

    public void testCancelRecoveryBetterSyncId() {
        RoutingAllocation allocation = onePrimaryOnNode1And1ReplicaRecovering(yesAllocationDeciders());
        testAllocator.addData(node1, true, "MATCH", new StoreFileMetaData("file1", 10, "MATCH_CHECKSUM"))
                .addData(node2, false, "NO_MATCH", new StoreFileMetaData("file1", 10, "MATCH_CHECKSUM"))
                .addData(node3, false, "MATCH", new StoreFileMetaData("file1", 10, "MATCH_CHECKSUM"));
        boolean changed = testAllocator.processExistingRecoveries(allocation);
        assertThat(changed, equalTo(true));
        assertThat(allocation.routingNodes().shardsWithState(ShardRoutingState.UNASSIGNED).size(), equalTo(1));
        assertThat(allocation.routingNodes().shardsWithState(ShardRoutingState.UNASSIGNED).get(0).shardId(), equalTo(shardId));
    }

    public void testNotCancellingRecoveryIfSyncedOnExistingRecovery() {
        RoutingAllocation allocation = onePrimaryOnNode1And1ReplicaRecovering(yesAllocationDeciders());
        testAllocator.addData(node1, true, "MATCH", new StoreFileMetaData("file1", 10, "MATCH_CHECKSUM"))
                .addData(node2, false, "MATCH", new StoreFileMetaData("file1", 10, "MATCH_CHECKSUM"))
                .addData(node3, false, randomBoolean() ? "MATCH" : "NO_MATCH", new StoreFileMetaData("file1", 10, "MATCH_CHECKSUM"));
        boolean changed = testAllocator.processExistingRecoveries(allocation);
        assertThat(changed, equalTo(false));
        assertThat(allocation.routingNodes().shardsWithState(ShardRoutingState.UNASSIGNED).size(), equalTo(0));
    }

    public void testNotCancellingRecovery() {
        RoutingAllocation allocation = onePrimaryOnNode1And1ReplicaRecovering(yesAllocationDeciders());
        testAllocator.addData(node1, true, "MATCH", new StoreFileMetaData("file1", 10, "MATCH_CHECKSUM"))
                .addData(node2, false, "MATCH", new StoreFileMetaData("file1", 10, "MATCH_CHECKSUM"));
        boolean changed = testAllocator.processExistingRecoveries(allocation);
        assertThat(changed, equalTo(false));
        assertThat(allocation.routingNodes().shardsWithState(ShardRoutingState.UNASSIGNED).size(), equalTo(0));
    }

    private RoutingAllocation onePrimaryOnNode1And1Replica(AllocationDeciders deciders) {
        return onePrimaryOnNode1And1Replica(deciders, Settings.EMPTY, UnassignedInfo.Reason.CLUSTER_RECOVERED);
    }

    private RoutingAllocation onePrimaryOnNode1And1Replica(AllocationDeciders deciders, Settings settings, UnassignedInfo.Reason reason) {
<<<<<<< HEAD
        ShardRouting primaryShard = TestShardRouting.newShardRouting(shardId.getIndex(), shardId.getId(), node1.id(), 1, true, ShardRoutingState.STARTED, 10);
        MetaData metaData = MetaData.builder()
                .put(IndexMetaData.builder(shardId.getIndex()).settings(settings(Version.CURRENT).put(settings))
                        .numberOfShards(1).numberOfReplicas(1)
                        .putActiveAllocationIds(0, new HashSet<>(Arrays.asList(primaryShard.allocationId().getId()))))
                .build();
=======
        ShardRouting primaryShard = TestShardRouting.newShardRouting(shardId.getIndex(), shardId.getId(), node1.id(), true, ShardRoutingState.STARTED);
        MetaData metaData = MetaData.builder()
                .put(IndexMetaData.builder(shardId.getIndexName()).settings(settings(Version.CURRENT).put(settings))
                    .numberOfShards(1).numberOfReplicas(1)
                    .putActiveAllocationIds(0, Sets.newHashSet(primaryShard.allocationId().getId())))
            .build();
>>>>>>> b5aee207
        RoutingTable routingTable = RoutingTable.builder()
                .add(IndexRoutingTable.builder(shardId.getIndex())
                        .addIndexShard(new IndexShardRoutingTable.Builder(shardId)
                                .addShard(primaryShard)
                                .addShard(ShardRouting.newUnassigned(shardId.getIndex(), shardId.getId(), null, 1, false, new UnassignedInfo(reason, null)))
                                .build())
                )
                .build();
        ClusterState state = ClusterState.builder(org.elasticsearch.cluster.ClusterName.DEFAULT)
                .metaData(metaData)
                .routingTable(routingTable)
                .nodes(DiscoveryNodes.builder().put(node1).put(node2).put(node3)).build();
        return new RoutingAllocation(deciders, new RoutingNodes(state, false), state.nodes(), ClusterInfo.EMPTY, System.nanoTime());
    }

    private RoutingAllocation onePrimaryOnNode1And1ReplicaRecovering(AllocationDeciders deciders) {
<<<<<<< HEAD
        ShardRouting primaryShard = TestShardRouting.newShardRouting(shardId.getIndex(), shardId.getId(), node1.id(), 1, true, ShardRoutingState.STARTED, 10);
        MetaData metaData = MetaData.builder()
                .put(IndexMetaData.builder(shardId.getIndex()).settings(settings(Version.CURRENT))
                        .numberOfShards(1).numberOfReplicas(1)
                        .putActiveAllocationIds(0, new HashSet<>(Arrays.asList(primaryShard.allocationId().getId()))))
                .build();
        RoutingTable routingTable = RoutingTable.builder()
                .add(IndexRoutingTable.builder(shardId.getIndex())
                        .addIndexShard(new IndexShardRoutingTable.Builder(shardId)
                                .addShard(primaryShard)
                                .addShard(TestShardRouting.newShardRouting(shardId.getIndex(), shardId.getId(), node2.id(), null, null, 1, false, ShardRoutingState.INITIALIZING, 10, new UnassignedInfo(UnassignedInfo.Reason.CLUSTER_RECOVERED, null)))
                                .build())
=======
        ShardRouting primaryShard = TestShardRouting.newShardRouting(shardId.getIndex(), shardId.getId(), node1.id(), true, ShardRoutingState.STARTED);
        MetaData metaData = MetaData.builder()
                .put(IndexMetaData.builder(shardId.getIndexName()).settings(settings(Version.CURRENT))
                    .numberOfShards(1).numberOfReplicas(1)
                    .putActiveAllocationIds(0, Sets.newHashSet(primaryShard.allocationId().getId())))
                .build();
        RoutingTable routingTable = RoutingTable.builder()
                .add(IndexRoutingTable.builder(shardId.getIndex())
                                .addIndexShard(new IndexShardRoutingTable.Builder(shardId)
                                        .addShard(primaryShard)
                                        .addShard(TestShardRouting.newShardRouting(shardId.getIndex(), shardId.getId(), node2.id(), null, null, false, ShardRoutingState.INITIALIZING, new UnassignedInfo(UnassignedInfo.Reason.CLUSTER_RECOVERED, null)))
                                        .build())
>>>>>>> b5aee207
                )
                .build();
        ClusterState state = ClusterState.builder(org.elasticsearch.cluster.ClusterName.DEFAULT)
                .metaData(metaData)
                .routingTable(routingTable)
                .nodes(DiscoveryNodes.builder().put(node1).put(node2).put(node3)).build();
        return new RoutingAllocation(deciders, new RoutingNodes(state, false), state.nodes(), ClusterInfo.EMPTY, System.nanoTime());
    }

    class TestAllocator extends ReplicaShardAllocator {

        private Map<DiscoveryNode, TransportNodesListShardStoreMetaData.StoreFilesMetaData> data = null;
        private AtomicBoolean fetchDataCalled = new AtomicBoolean(false);

        public TestAllocator() {
            super(Settings.EMPTY);
        }

        public void clean() {
            data = null;
        }

        public void cleanWithEmptyData() {
            data = new HashMap<>();
        }

        public boolean getFetchDataCalledAndClean() {
            return fetchDataCalled.getAndSet(false);
        }

        public TestAllocator addData(DiscoveryNode node, boolean allocated, String syncId, StoreFileMetaData... files) {
            if (data == null) {
                data = new HashMap<>();
            }
            Map<String, StoreFileMetaData> filesAsMap = new HashMap<>();
            for (StoreFileMetaData file : files) {
                filesAsMap.put(file.name(), file);
            }
            Map<String, String> commitData = new HashMap<>();
            if (syncId != null) {
                commitData.put(Engine.SYNC_COMMIT_ID, syncId);
            }
            data.put(node, new TransportNodesListShardStoreMetaData.StoreFilesMetaData(allocated, shardId,
                    new Store.MetadataSnapshot(unmodifiableMap(filesAsMap), unmodifiableMap(commitData), randomInt())));
            return this;
        }

        @Override
        protected AsyncShardFetch.FetchResult<TransportNodesListShardStoreMetaData.NodeStoreFilesMetaData> fetchData(ShardRouting shard, RoutingAllocation allocation) {
            fetchDataCalled.set(true);
            Map<DiscoveryNode, TransportNodesListShardStoreMetaData.NodeStoreFilesMetaData> tData = null;
            if (data != null) {
                tData = new HashMap<>();
                for (Map.Entry<DiscoveryNode, TransportNodesListShardStoreMetaData.StoreFilesMetaData> entry : data.entrySet()) {
                    tData.put(entry.getKey(), new TransportNodesListShardStoreMetaData.NodeStoreFilesMetaData(entry.getKey(), entry.getValue()));
                }
            }
            return new AsyncShardFetch.FetchResult<>(shardId, tData, Collections.<String>emptySet(), Collections.<String>emptySet());
        }
    }
}<|MERGE_RESOLUTION|>--- conflicted
+++ resolved
@@ -284,21 +284,12 @@
     }
 
     private RoutingAllocation onePrimaryOnNode1And1Replica(AllocationDeciders deciders, Settings settings, UnassignedInfo.Reason reason) {
-<<<<<<< HEAD
-        ShardRouting primaryShard = TestShardRouting.newShardRouting(shardId.getIndex(), shardId.getId(), node1.id(), 1, true, ShardRoutingState.STARTED, 10);
-        MetaData metaData = MetaData.builder()
-                .put(IndexMetaData.builder(shardId.getIndex()).settings(settings(Version.CURRENT).put(settings))
-                        .numberOfShards(1).numberOfReplicas(1)
-                        .putActiveAllocationIds(0, new HashSet<>(Arrays.asList(primaryShard.allocationId().getId()))))
-                .build();
-=======
-        ShardRouting primaryShard = TestShardRouting.newShardRouting(shardId.getIndex(), shardId.getId(), node1.id(), true, ShardRoutingState.STARTED);
+        ShardRouting primaryShard = TestShardRouting.newShardRouting(shardId.getIndex(), shardId.getId(), node1.id(), 1, true, ShardRoutingState.STARTED);
         MetaData metaData = MetaData.builder()
                 .put(IndexMetaData.builder(shardId.getIndexName()).settings(settings(Version.CURRENT).put(settings))
                     .numberOfShards(1).numberOfReplicas(1)
                     .putActiveAllocationIds(0, Sets.newHashSet(primaryShard.allocationId().getId())))
             .build();
->>>>>>> b5aee207
         RoutingTable routingTable = RoutingTable.builder()
                 .add(IndexRoutingTable.builder(shardId.getIndex())
                         .addIndexShard(new IndexShardRoutingTable.Builder(shardId)
@@ -315,21 +306,7 @@
     }
 
     private RoutingAllocation onePrimaryOnNode1And1ReplicaRecovering(AllocationDeciders deciders) {
-<<<<<<< HEAD
-        ShardRouting primaryShard = TestShardRouting.newShardRouting(shardId.getIndex(), shardId.getId(), node1.id(), 1, true, ShardRoutingState.STARTED, 10);
-        MetaData metaData = MetaData.builder()
-                .put(IndexMetaData.builder(shardId.getIndex()).settings(settings(Version.CURRENT))
-                        .numberOfShards(1).numberOfReplicas(1)
-                        .putActiveAllocationIds(0, new HashSet<>(Arrays.asList(primaryShard.allocationId().getId()))))
-                .build();
-        RoutingTable routingTable = RoutingTable.builder()
-                .add(IndexRoutingTable.builder(shardId.getIndex())
-                        .addIndexShard(new IndexShardRoutingTable.Builder(shardId)
-                                .addShard(primaryShard)
-                                .addShard(TestShardRouting.newShardRouting(shardId.getIndex(), shardId.getId(), node2.id(), null, null, 1, false, ShardRoutingState.INITIALIZING, 10, new UnassignedInfo(UnassignedInfo.Reason.CLUSTER_RECOVERED, null)))
-                                .build())
-=======
-        ShardRouting primaryShard = TestShardRouting.newShardRouting(shardId.getIndex(), shardId.getId(), node1.id(), true, ShardRoutingState.STARTED);
+        ShardRouting primaryShard = TestShardRouting.newShardRouting(shardId.getIndex(), shardId.getId(), node1.id(), 1, true, ShardRoutingState.STARTED);
         MetaData metaData = MetaData.builder()
                 .put(IndexMetaData.builder(shardId.getIndexName()).settings(settings(Version.CURRENT))
                     .numberOfShards(1).numberOfReplicas(1)
@@ -339,9 +316,8 @@
                 .add(IndexRoutingTable.builder(shardId.getIndex())
                                 .addIndexShard(new IndexShardRoutingTable.Builder(shardId)
                                         .addShard(primaryShard)
-                                        .addShard(TestShardRouting.newShardRouting(shardId.getIndex(), shardId.getId(), node2.id(), null, null, false, ShardRoutingState.INITIALIZING, new UnassignedInfo(UnassignedInfo.Reason.CLUSTER_RECOVERED, null)))
+                                        .addShard(TestShardRouting.newShardRouting(shardId.getIndex(), shardId.getId(), node2.id(), null, null, 1, false, ShardRoutingState.INITIALIZING, new UnassignedInfo(UnassignedInfo.Reason.CLUSTER_RECOVERED, null)))
                                         .build())
->>>>>>> b5aee207
                 )
                 .build();
         ClusterState state = ClusterState.builder(org.elasticsearch.cluster.ClusterName.DEFAULT)
